--- conflicted
+++ resolved
@@ -329,22 +329,15 @@
                                             :new-session t)))
       (with-current-buffer shell-buffer
         (setq-local agent-shell-sidebar--is-sidebar t)
-        (add-hook 'kill-buffer-hook #'agent-shell-sidebar--clean-up nil t))
-
-<<<<<<< HEAD
+        (add-hook 'kill-buffer-hook #'agent-shell-sidebar--clean-up nil t)
+
+        (when (and agent-shell-sidebar-use-custom-font
+                   (bound-and-true-p agent-shell-sidebar-face))
+          (setq-local buffer-face-mode-face agent-shell-sidebar-face)
+          (buffer-face-mode)))
+
       (map-put! state :buffer shell-buffer)
       (map-put! state :config config)
-=======
-      (let ((shell-buffer (agent-shell-start :config sidebar-config)))
-        (with-current-buffer shell-buffer
-          (setq-local agent-shell-sidebar--is-sidebar t)
-          (add-hook 'kill-buffer-hook #'agent-shell-sidebar--clean-up nil t)
-
-          (when (and agent-shell-sidebar-use-custom-font
-                     (bound-and-true-p agent-shell-sidebar-face))
-            (setq-local buffer-face-mode-face agent-shell-sidebar-face)
-            (buffer-face-mode)))
->>>>>>> 9e1b058c
 
       shell-buffer)))
 
